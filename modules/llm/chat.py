--- conflicted
+++ resolved
@@ -88,14 +88,11 @@
 
     def to_openai_message(self):
         content = [{"type": "text", "text": self.text}]
+        
         if self.image:
-<<<<<<< HEAD
             for image in self.image:
                 content.append({"type": "image_url", "image_url": {"url": f"data:image/png;base64,{image}"}})
-            
-=======
-            content.insert(0, {"type": "image_url", "image_url": {"url": f"data:image/png;base64,{self.image}"}})
->>>>>>> f7c7a3b8
+         
         return {
             "role": self.role,
             "content": content,
